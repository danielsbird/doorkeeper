# Changelog

<<<<<<< HEAD
## 1.0.0 (Unreleased)

- bug (spec)
  - [#228] token response `expires_in` value is now in seconds, relative to
    request time
  - [#296] client is optional for password grant type.
    [#319] when client credentials present on password grant type, they are validated
- enhancements
  - [#293] Adds ActionController::Instrumentation in TokensController
  - [#313] `AccessToken.revoke_all_for` actually revokes all non-revoked
    tokens for an application/owner instead of deleting them.
    [@bryanrite](https://github.com/bryanrite)
- internals
  - Removes jQuery dependency [fixes #300] [PR #312 is related]
  - [#294] Client uid and secret will be generated only if not present.

=======
## 0.7.4

- bug
  - Symbols instead of strings for user input.
>>>>>>> 33be53ec

## 0.7.3

- enhancements
  - [#204] Allow to overwrite scope in routes
- internals
  - Returns only present keys in Token Response (may imply a backwards
    incompatible change). https://github.com/applicake/doorkeeper/issues/220
- bug
  - [#290] Support for Rails 4 when 'protected_attributes' gem is present.


## 0.7.2

- enhancements
  - [#272] Allow issuing multiple access_tokens for one user/application for multiple devices
  - [#170] Increase length of allowed redirect URIs
  - [#239] Do not try to load unavailable Request class for the current phase.
  - [#273] Relax jquery-rails gem dependency

## 0.7.1

- bug
  - [#269] Rails 3.2 raised `ActiveModel::MassAssignmentSecurity::Error`.

## 0.7.0

- enhancements
  - [#229] Rails 4!
- internals
  - [#203] Changing table name to be specific in column_names_with_table
  - [#215] README update
  - [#227] Use Rails.config.paths["config/routes"] instead of assuming "config/routes.rb" exists
  - [#262] Add jquery as gem dependency
  - [#263] Add a configuration for ActiveRecord.establish_connection
  - Deprecation and Ruby warnings (PRs merged outside of GitHub).

## 0.6.7

- internals
  - [#188] Add IDs to the show views for integration testing [@egtann](https://github.com/egtann)

## 0.6.6

- enhancements
  - [#187] Raise error if configuration is not set

## 0.6.5

- enhancements
  - [#184] Vendor the Bootstrap CSS [@tylerhunt](https://github.com/tylerhunt)

## 0.6.4

- bug
  - [#180] Add localization to authorized_applications destroy notice [@aalvarado](https://github.com/aalvarado)

## 0.6.3

- bugfixes
  - [#163] Error response content-type header should be application/json [@ggayan](https://github.com/ggayan)
  - [#175] Make token.expires_in_seconds return nil when expires_in is nil [@miyagawa](https://github.com/miyagawa)
- enhancements
  - [#166, #172, #174] Behavior to automatically authorize based on a configured proc
- internals
  - [#168] Using expectation syntax for controller specs [@rdsoze](https://github.com/rdsoze)

## 0.6.2

- bugfixes
  - [#162] Remove ownership columns from base migration template [@rdsoze](https://github.com/rdsoze)

## 0.6.1

- bugfixes
  - [#160] Removed |routes| argument from initializer authenticator blocks
- documentation
  - [#160] Fixed description of context of authenticator blocks

## 0.6.0

- enhancements
  - Mongoid `orm` configuration accepts only :mongoid2 or :mongoid3
  - Authorization endpoint does not redirect in #new action anymore. It wasn't specified by OAuth spec
  - TokensController now inherits from ActionController::Metal. There might be performance upgrades
  - Add link to authorization in Applications scaffold
  - [#116] MongoMapper support [@carols10cents](https://github.com/carols10cents)
  - [#122] Mongoid3 support [@petergoldstein](https://github.com/petergoldstein)
  - [#150] Introduce test redirect uri for applications
- bugfixes
  - [#157] Response token status should be `:ok`, not `:success` [@theycallmeswift](https://github.com/theycallmeswift)
  - [#159] Remove ActionView::Base.field_error_proc override (fixes #145)
- internals
  - Update development dependencies
  - Several refactorings
  - Rails/ORM are easily swichable with env vars (rails and orm)
  - Travis now tests against Mongoid v2

## 0.5.0.rc1

Official support for rubinius was removed.

- enhancements
  - Configure the way access token is retrieved from request (default to bearer header)
  - Authorization Code expiration time is now configurable
  - Add support for mongoid
  - [#78, #128, #137, #138] Application Ownership
  - [#92] Allow users to skip controllers
  - [#99] Remove deprecated warnings for data-* attributes [@towerhe](https://github.com/towerhe)
  - [#101] Return existing access_token for PasswordAccessTokenRequest [@benoist](https://github.com/benoist)
  - [#104] Changed access token scopes example code to default_scopes and optional_scopes [@amkirwan](https://github.com/amkirwan)
  - [#107] Fix typos in initializer
  - [#123] i18n for validator, flash messages [@petergoldstein](https://github.com/petergoldstein)
  - [#140] ActiveRecord is the default value for the ORM [@petergoldstein](https://github.com/petergoldstein)
- internals
  - [#112, #120] Replacing update_attribute with update_column to eliminate deprecation warnings [@rmoriz](https://github.com/rmoriz), [@petergoldstein](https://github.com/petergoldstein)
  - [#121] Updating all development dependencies to recent versions. [@petergoldstein](https://github.com/petergoldstein)
  - [#144] Adding MongoDB dependency to .travis.yml [@petergoldstein](https://github.com/petergoldstein)
  - [#143] Displays errors for unconfigured error messages [@timgaleckas](https://github.com/timgaleckas)
- bugfixes
  - [#102] Not returning 401 when access token generation fails [@cslew](https://github.com/cslew)
  - [#125] Doorkeeper is using ActiveRecord version of as_json in ORM agnostic code [@petergoldstein](https://github.com/petergoldstein)
  - [#142] Prevent double submission of password based authentication [@bdurand](https://github.com/bdurand)
- documentation
  - [#141] Add rack-cors middleware to readme [@gottfrois](https://github.com/gottfrois)

## 0.4.2

- bugfixes:
  - [#94] Uninitialized Constant in Password Flow

## 0.4.1

- enhancements:
  - Backport: Move doorkeeper_for extension to Filter helper

## 0.4.0

- deprecation
  - Deprecate authorization_scopes
- database changes
  - AccessToken#resource_owner_id is not nullable
- enhancements
  - [#83] Add Resource Owner Password Credentials flow [@jaimeiniesta](https://github.com/jaimeiniesta)
  - [#76] Allow token expiration to be disabled [@mattgreen](https://github.com/mattgreen)
  - [#89] Configure the way client credentials are retrieved from request
  - [#b6470a] Add Client Credentials flow
- internals
  - [#2ece8d, #f93778] Introduce Client and ErrorResponse classes

## 0.3.4

- Fix attr_accessible for rails 3.2.x

## 0.3.3

- [#86] shrink gem package size

## 0.3.2

- enhancements
  - [#54] Ignore Authorization: headers that are not Bearer [@miyagawa](https://github.com/miyagawa)
  - [#58, #64] Add destroy action to applications endpoint [@jaimeiniesta](https://github.com/jaimeiniesta), [@davidfrey](https://github.com/davidfrey)
  - [#63] TokensController responds with `401 unauthorized` [@jaimeiniesta](https://github.com/jaimeiniesta)
  - [#67, #72] Fix for mass-assignment [@cicloid](https://github.com/cicloid)
- internals
  - [#49] Add Gemnasium status image to README [@laserlemon](https://github.com/laserlemon)
  - [#50] Fix typos [@tomekw](https://github.com/tomekw)
  - [#51] Updated the factory_girl_rails dependency, fix expires_in response which returned a float number instead of integer [@antekpiechnik](https://github.com/antekpiechnik)
  - [#62] Typos, .gitignore [@jaimeiniesta](https://github.com/jaimeiniesta)
  - [#65] Change _path redirections to _url redirections [@jaimeiniesta](https://github.com/jaimeiniesta)
  - [#75] Fix unknown method #authenticate_admin! [@mattgreen](https://github.com/mattgreen)
  - Remove application link in authorized app view

## 0.3.1

- enhancements
  - [#48] Add if, else options to doorkeeper_for
  - Add views generator
- internals
  - Namespace models

## 0.3.0

- enhancements
  - [#17, #31] Add support for client credentials in basic auth header [@GoldsteinTechPartners](https://github.com/GoldsteinTechPartners)
  - [#28] Add indices to migration [@GoldsteinTechPartners](https://github.com/GoldsteinTechPartners)
  - [#29] Allow doorkeeper to run with rails 3.2 [@john-griffin](https://github.com/john-griffin)
  - [#30] Improve client's redirect uri validation [@GoldsteinTechPartners](https://github.com/GoldsteinTechPartners)
  - [#32] Add token (implicit grant) flow [@GoldsteinTechPartners](https://github.com/GoldsteinTechPartners)
  - [#34] Add support for custom unathorized responses [@GoldsteinTechPartners](https://github.com/GoldsteinTechPartners)
  - [#36] Remove repetitions from the Authorised Applications view [@carvil](https://github.com/carvil)
  - When user revoke an application, all tokens for that application are revoked
  - Error messages now can be translated
  - Install generator copies the error messages localization file
- internals
  - Fix deprecation warnings in ActiveSupport::Base64
  - Remove deprecation in doorkeeper_for that handles hash arguments
  - Depends on railties instead of whole rails framework
  - CI now integrates with rails 3.1 and 3.2

## 0.2.0

- enhancements
  - [#4] Add authorized applications endpoint
  - [#5, #11] Add access token scopes
  - [#10] Add access token expiration by default
  - [#9, #12] Add refresh token flow
- internals
  - [#7] Improve configuration options with :default
  - Improve configuration options with :builder
  - Refactor config class
  - Improve coverage of authorization request integration
- bug fixes
  - [#6, #20] Fix access token response headers
  - Fix issue with state parameter
- deprecation
  - deprecate :only and :except options in doorkeeper_for

## 0.1.1

- enhancements
  - [#3] Authorization code must be short lived and single use
  - [#2] Improve views provided by doorkeeper
  - [#1] Skips authorization form if the client has been authorized by the resource owner
  - Improve readme
- bugfixes
  - Fix issue when creating the access token (wrong client id)

## 0.1.0

- Authorization Code flow
- OAuth applications endpoint<|MERGE_RESOLUTION|>--- conflicted
+++ resolved
@@ -1,13 +1,12 @@
 # Changelog
 
-<<<<<<< HEAD
 ## 1.0.0 (Unreleased)
 
 - bug (spec)
   - [#228] token response `expires_in` value is now in seconds, relative to
     request time
   - [#296] client is optional for password grant type.
-    [#319] when client credentials present on password grant type, they are validated
+  - [#319] when client credentials present on password grant type, they are validated
 - enhancements
   - [#293] Adds ActionController::Instrumentation in TokensController
   - [#313] `AccessToken.revoke_all_for` actually revokes all non-revoked
@@ -16,13 +15,12 @@
 - internals
   - Removes jQuery dependency [fixes #300] [PR #312 is related]
   - [#294] Client uid and secret will be generated only if not present.
-
-=======
+  - [#316] Test warnings addressed.
+
 ## 0.7.4
 
 - bug
   - Symbols instead of strings for user input.
->>>>>>> 33be53ec
 
 ## 0.7.3
 
