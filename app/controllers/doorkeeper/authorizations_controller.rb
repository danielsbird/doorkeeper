module Doorkeeper
  class AuthorizationsController < ::Doorkeeper::ApplicationController
    before_filter :authenticate_resource_owner!

    def new
<<<<<<< HEAD
      if pre_auth.authorizable?
        # TODO: use configuration (like config.skip_authorization?)
        if Doorkeeper::AccessToken.matching_token_for pre_auth.client, current_resource_owner.id, pre_auth.scopes
=======
      if authorization.valid?      	
        if authorization.access_token_exists? || skip_authorization!
>>>>>>> b2b8b0da
          auth = authorization.authorize
          redirect_to auth.redirect_uri
        else
          render :new
        end
      else
        render :error
      end
    end

    def show
    end

    # TODO: Handle raise invalid authorization
    def create
      auth = authorization.authorize

      if auth.redirectable?
        redirect_to auth.redirect_uri
      else
        render :json => auth.body, :status => auth.status
      end
    end

    def destroy
      auth = authorization.deny

      if auth.redirectable?
        redirect_to auth.redirect_uri
      else
        render :json => auth.body, :status => auth.status
      end
    end

  private

    def pre_auth
      @pre_auth ||= OAuth::PreAuthorization.new(Doorkeeper.configuration, server.client_via_uid, params)
    end

    def authorization
      @authorization ||= strategy.request
    end

    def strategy
      @strategy ||= server.authorization_request pre_auth.response_type
    end
  end
end<|MERGE_RESOLUTION|>--- conflicted
+++ resolved
@@ -3,14 +3,8 @@
     before_filter :authenticate_resource_owner!
 
     def new
-<<<<<<< HEAD
       if pre_auth.authorizable?
-        # TODO: use configuration (like config.skip_authorization?)
-        if Doorkeeper::AccessToken.matching_token_for pre_auth.client, current_resource_owner.id, pre_auth.scopes
-=======
-      if authorization.valid?      	
-        if authorization.access_token_exists? || skip_authorization!
->>>>>>> b2b8b0da
+        if Doorkeeper::AccessToken.matching_token_for(pre_auth.client, current_resource_owner.id, pre_auth.scopes) || skip_authorization?
           auth = authorization.authorize
           redirect_to auth.redirect_uri
         else
