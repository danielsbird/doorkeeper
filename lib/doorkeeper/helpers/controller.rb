--- conflicted
+++ resolved
@@ -25,7 +25,6 @@
       def authenticate_admin!
         instance_eval &Doorkeeper.configuration.authenticate_admin
       end
-<<<<<<< HEAD
 
       def server
         @server ||= Server.new(self)
@@ -55,11 +54,10 @@
         self.headers.merge!  error.headers
         self.response_body = error.body.to_json
         self.status        = error.status
-=======
-      
+      end
+
       def skip_authorization!
-         instance_eval &Doorkeeper.configuration.skip_authorization
->>>>>>> 95d307fb
+        instance_eval &Doorkeeper.configuration.skip_authorization
       end
     end
   end
