module Doorkeeper
  def self.configure(&block)
    @config = Config::Builder.new(&block).build
  end

  def self.configuration
    @config
  end

  class Config
    class Builder
      # Helper class to migrate scopes using authorization_scopes block
      # It will be removed in v0.5.x
      class ScopesMigrator
        attr_accessor :default_scopes, :optional_scopes, :translations

        def initialize
          @default_scopes, @optional_scopes, @translations = [], [], {}
        end

        def scope(scope, options = {})
          if options[:default]
            @optional_scopes << scope
          else
            @default_scopes << scope
          end
          @translations[scope] = options[:description]
        end

        def migrate(&block)
          self.instance_eval(&block)
        end
      end

      def initialize(&block)
        @config = Config.new
        instance_eval(&block)
      end

      def build
        @config
      end

<<<<<<< HEAD
      def confirm_application_owner
        @config.instance_variable_set("@confirm_application_owner", true)
=======
      def default_scopes(*scopes)
        @config.instance_variable_set("@default_scopes", Doorkeeper::OAuth::Scopes.from_array(scopes))
      end

      def optional_scopes(*scopes)
        @config.instance_variable_set("@optional_scopes", Doorkeeper::OAuth::Scopes.from_array(scopes))
      end

      def client_credentials(*methods)
        @config.instance_variable_set("@client_credentials", methods)
>>>>>>> 96c36015
      end

      def use_refresh_token
        @config.instance_variable_set("@refresh_token_enabled", true)
      end

      # DEPRECATED: use default/optional scopes
      def authorization_scopes(&block)
        migrator = ScopesMigrator.new
        migrator.migrate(&block)
        self.default_scopes *migrator.default_scopes
        self.optional_scopes *migrator.optional_scopes
        @config.instance_variable_set("@authorization_scopes", migrator)
      end
    end

    module Option

      # Defines configuration option
      #
      # When you call option, it defines two methods. One method will take place
      # in the +Config+ class and the other method will take place in the
      # +Builder+ class.
      #
      # The +name+ parameter will set both builder method and config attribute.
      # If the +:as+ option is defined, the builder method will be the specified
      # option while the config attribute will be the +name+ parameter.
      #
      # If you want to introduce another level of config DSL you can
      # define +builder_class+ parameter.
      # Builder should take a block as the initializer parameter and respond to function +build+
      # that returns the value of the config attribute.
      #
      # ==== Options
      #
      # * [:+as+] Set the builder method that goes inside +configure+ block
      # * [+:default+] The default value in case no option was set
      #
      # ==== Examples
      #
      #    option :name
      #    option :name, :as => :set_name
      #    option :name, :default => "My Name"
      #    option :scopes :builder_class => ScopesBuilder
      #
      def option(name, options = {})
        attribute = options[:as] || name
        attribute_builder = options[:builder_class]

        Builder.instance_eval do
          define_method name do |*args, &block|
            value = unless attribute_builder
              block ? block : args.first
            else
              attribute_builder.new(&block).build
            end

            @config.instance_variable_set(:"@#{attribute}", value)
          end
        end

        define_method attribute do |*args|
          if instance_variable_defined?(:"@#{attribute}")
            instance_variable_get(:"@#{attribute}")
          else
            options[:default]
          end
        end

        public attribute
      end

      def extended(base)
        base.send(:private, :option)
      end
    end

    extend Option

    option :resource_owner_authenticator, :as => :authenticate_resource_owner
    option :admin_authenticator,          :as => :authenticate_admin
    option :resource_owner_from_credentials
    option :access_token_expires_in,      :default => 7200

    def refresh_token_enabled?
      !!@refresh_token_enabled
    end

<<<<<<< HEAD
    def confirm_application_owner?
      !!@confirm_application_owner
=======
    def default_scopes
      @default_scopes ||= Doorkeeper::OAuth::Scopes.new
    end

    def optional_scopes
      @optional_scopes ||= Doorkeeper::OAuth::Scopes.new
    end

    def scopes
      @scopes ||= default_scopes + optional_scopes
    end

    def client_credentials_methods
      @client_credentials ||= [:from_basic, :from_params]
    end

    # DEPRECATED: use default/optional scopes
    def authorization_scopes
      @authorization_scopes
>>>>>>> 96c36015
    end
  end
end<|MERGE_RESOLUTION|>--- conflicted
+++ resolved
@@ -41,10 +41,10 @@
         @config
       end
 
-<<<<<<< HEAD
       def confirm_application_owner
         @config.instance_variable_set("@confirm_application_owner", true)
-=======
+      end
+
       def default_scopes(*scopes)
         @config.instance_variable_set("@default_scopes", Doorkeeper::OAuth::Scopes.from_array(scopes))
       end
@@ -55,7 +55,6 @@
 
       def client_credentials(*methods)
         @config.instance_variable_set("@client_credentials", methods)
->>>>>>> 96c36015
       end
 
       def use_refresh_token
@@ -144,10 +143,10 @@
       !!@refresh_token_enabled
     end
 
-<<<<<<< HEAD
     def confirm_application_owner?
       !!@confirm_application_owner
-=======
+    end
+
     def default_scopes
       @default_scopes ||= Doorkeeper::OAuth::Scopes.new
     end
@@ -167,7 +166,6 @@
     # DEPRECATED: use default/optional scopes
     def authorization_scopes
       @authorization_scopes
->>>>>>> 96c36015
     end
   end
 end