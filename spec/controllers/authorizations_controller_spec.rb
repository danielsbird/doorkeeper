--- conflicted
+++ resolved
@@ -12,13 +12,8 @@
     I18n.translate key, :scope => [:doorkeeper, :errors, :messages]
   end
 
-<<<<<<< HEAD
   let(:client) { FactoryGirl.create :application }
-  let(:user)   { User.create! }
-=======
-  let(:client) { Factory :application }
   let(:user)   { User.create!(:name => "Joe", :password => "sekret") }
->>>>>>> 709557d3
 
   before do
     controller.stub :current_resource_owner => user
