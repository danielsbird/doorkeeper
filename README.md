# Doorkeeper - awesome oauth provider for your Rails app.

[![Build Status](https://secure.travis-ci.org/applicake/doorkeeper.png)](http://travis-ci.org/applicake/doorkeeper)
[![Dependency Status](https://gemnasium.com/applicake/doorkeeper.png)](https://gemnasium.com/applicake/doorkeeper)
[![Code Climate](https://codeclimate.com/badge.png)](https://codeclimate.com/github/applicake/doorkeeper)

Doorkeeper is a gem that makes it easy to introduce OAuth 2 provider functionality to your application.

The gem is under constant development. It is based in the [version 22 of the OAuth specification](http://tools.ietf.org/html/draft-ietf-oauth-v2-22) and it still does not support all OAuth features.

For more information about the supported features, check out the related [page in the wiki](https://github.com/applicake/doorkeeper/wiki/Supported-Features). For more information about OAuth 2 go to [OAuth 2 Specs (Draft)](http://tools.ietf.org/html/draft-ietf-oauth-v2-22).

## Requirements

### Ruby

- 1.8.7, 1.9.2 or 1.9.3

### Rails

- 3.1.x or 3.2.x

### ORM

- ActiveRecord
- Mongoid 2 (only for doorkeeper v0.5+)
<<<<<<< HEAD
- Mongoid 3 (only for doorkeeper v0.6+)
=======
- MongoMapper git HEAD (only for doorkeeper v0.5+)
>>>>>>> 78d8a07b

## Installation

Put this in your Gemfile:

``` ruby
gem 'doorkeeper', '~> 0.5.0.rc1'
```

Run the installation generator with:

    rails generate doorkeeper:install

This will install the doorkeeper initializer into `config/initializers/doorkeeper.rb`.

## Configuration

### Active Record

By default doorkeeper is configured to use active record, so to start you have to generate the migration tables:

    rails generate doorkeeper:migration

Don't forget to run the migration with:

    rake db:migrate

### Mongoid (only doorkeeper v0.5+)

Doorkeeper currently supports Mongoid 2 and 3. To start using it, you have to set the `orm` configuration:

``` ruby
Doorkeeper.configure do
  orm :mongoid
end
```

**Note:** Make sure you create indexes for doorkeeper models. You can do this either by running `rake db:mongoid:create_indexes`
or (if you're using Mongoid 2) by adding `autocreate_indexes: true` to your `config/mongoid.yml`

To run the test suite with Mongoid you can run `DOORKEEPER_ORM=mongoid bundle exec rake`.  Note that by default this runs the suite with Mongoid 3.0.x.  To run the test suite with Mongoid 2.4.x, you will need to do the following:

1. Change the version in the :mongoid group in the Gemfile from 3.0 to 2.4
2. Replace the spec/dummy/config/mongoid.yml file with the spec/dummy/config/mongoid_2.yml file.

With these changes the test suite will run with Mongoid 2.4.x

### MongoMapper (only doorkeeper v0.5+)

Doorkeeper currently supports MongoMapper git HEAD. To start using it, you have to set the `orm` configuration:

``` ruby
Doorkeeper.configure do
  orm :mongo_mapper
end
```

Then generate the `db/indexes.rb` file and create indexes for the doorkeeper models:

    rails generate doorkeeper:mongo_mapper:indexes
    rake db:index

### Routes

The installation script will also automatically add the Doorkeeper routes into your app, like this:

``` ruby
Rails.application.routes.draw do
  use_doorkeeper
  # your routes
end
```

This will mount following routes:

    GET       /oauth/authorize
    POST      /oauth/authorize
    DELETE    /oauth/authorize
    POST      /oauth/token
    resources /oauth/applications

For more information on how to customize routes, check out [this page on the wiki](https://github.com/applicake/doorkeeper/wiki/Customizing-routes).

### Authenticating

You need to configure Doorkeeper in order to provide resource_owner model and authentication block `initializers/doorkeeper.rb`

``` ruby
Doorkeeper.configure do
  resource_owner_authenticator do |routes|
    current_user || redirect_to(routes.login_url) # returns nil if current_user is not logged in
  end
end
```

This block runs into the context of your Rails application, and it has access to `current_user` method, for example.

If you use [devise](https://github.com/plataformatec/devise), you may want to use warden to authenticate the block:

``` ruby
resource_owner_authenticator do |routes|
  current_user || warden.authenticate!(:scope => :user)
end
```

If you are not using devise, you may want to check other ways of authentication [here](https://github.com/applicake/doorkeeper/wiki/Authenticating-using-Clearance-DIY).

## Protecting resources with OAuth (a.k.a your API endpoint)

To protect your API with OAuth, doorkeeper only requires you to call `doorkeeper_for` helper, specifying the actions you want to protect.

For example, if you have a products controller under api/v1, you can require the OAuth authentication with:

``` ruby
class Api::V1::ProductsController < Api::V1::ApiController
  doorkeeper_for :all                     # Require access token for all actions
  doorkeeper_for :all, :except => :index  # All actions except index
  doorkeeper_for :index, :show            # Only for index and show action

  # your actions
end
```

You don't need to setup any before filter, `doorkeeper_for` will handle that for you.

You can pass `if` or `unless` blocks that would specify when doorkeeper has to guard the access.

``` ruby
class Api::V1::ProductsController < Api::V1::ApiController
  doorkeeper_for :all, :if => lambda { request.xhr? }
end
```

### ActionController::Metal integration and other integrations

The `doorkeeper_for` filter is intended to work with ActionController::Metal too. You only need to include the required `ActionController` modules:

```ruby
class MetalController < ActionController::Metal
  include AbstractController::Callbacks
  include ActionController::Head
  include Doorkeeper::Helpers::Filter

  doorkeeper_for :all
end
```

For more information about integration and other integrations, check out [the related wiki page](https://github.com/applicake/doorkeeper/wiki/ActionController::Metal-with-doorkeeper).

### Access Token Scopes

You can also require the access token to have specific scopes in certain actions:

First configure the scopes in `initializers/doorkeeper.rb`

```ruby
Doorkeeper.configure do
  default_scopes :public # if no scope was requested, this will be the default
  optional_scopes :admin, :write
end
```

The in your controllers:

```ruby
class Api::V1::ProductsController < Api::V1::ApiController
  doorkeeper_for :index, :show,    :scopes => [:public]
  doorkeeper_for :update, :create, :scopes => [:admin, :write]
end
```

For a more detailed explanation about scopes usage, check out the related [page in the wiki](https://github.com/applicake/doorkeeper/wiki/Using-Scopes).

### Authenticated resource owner

If you want to return data based on the current resource owner, in other words, the access token owner, you may want to define a method in your controller that returns the resource owner instance:

``` ruby
class Api::V1::CredentialsController < Api::V1::ApiController
  doorkeeper_for :all
  respond_to     :json

  # GET /me.json
  def me
    respond_with current_resource_owner
  end

  private

  # Find the user that owns the access token
  def current_resource_owner
    User.find(doorkeeper_token.resource_owner_id) if doorkeeper_token
  end
end
```

In this example, we're returning the credentials (`me.json`) of the access token owner.

### Applications list

By default, the applications list (`/oauth/applications`) is public available. To protect the endpoint you should uncomment these lines:

```ruby
# config/initializers/doorkeeper.rb
Doorkeeper.configure do
  admin_authenticator do |routes|
    Admin.find_by_id(session[:admin_id]) || redirect_to(routes.new_admin_session_url)
  end
end
```

The logic is the same as the `resource_owner_authenticator` block. **Note:** since the application list is just a scaffold, it's recommended to either customize the controller used by the list or skip the controller at all. For more information see the page [in the wiki](https://github.com/applicake/doorkeeper/wiki/Customizing-routes).

## Upgrading

If you want to upgrade doorkeeper to a new version, check out the [upgrading notes](https://github.com/applicake/doorkeeper/wiki/Migration-from-old-versions) and take a look at the [changelog](https://github.com/applicake/doorkeeper/blob/master/CHANGELOG.md).

## Other resources

### Wiki

You can find everything about doorkeeper in our [wiki here](https://github.com/applicake/doorkeeper/wiki).

### Live demo

Check out this [live demo](http://doorkeeper-provider.herokuapp.com) hosted on heroku. For more demos check out [the wiki](https://github.com/applicake/doorkeeper/wiki/Example-Applications).

### Screencast

Check out this screencast from [railscasts.com](http://railscasts.com/): [#353 OAuth with Doorkeeper](http://railscasts.com/episodes/353-oauth-with-doorkeeper)

### Client applications

After you set up the provider, you may want to create a client application to test the integration. Check out these [client examples](https://github.com/applicake/doorkeeper/wiki/Example-Applications) in our wiki or follow this [tutorial here](https://github.com/applicake/doorkeeper/wiki/Testing-your-provider-with-OAuth2-gem).

### Contributing/Development

Want to contribute and don't know where to start? Check out [features we're missing](https://github.com/applicake/doorkeeper/wiki/Supported-Features), create [example apps](https://github.com/applicake/doorkeeper/wiki/Example-Applications), integrate the gem with your app and let us know!

Also, check out our [contributing guidelines page](https://github.com/applicake/doorkeeper/wiki/Contributing).

### Supported ruby versions

All supported ruby versions are [listed here](https://github.com/applicake/doorkeeper/wiki/Supported-Ruby-&-Rails-versions).

## Additional information

### Cross Origin Resource Sharing

You might want to use Doorkeeper to protect an API and want an other application running in a different context (like a mobile application) to request on your API.

For mobile application, you might have to setup Cross Origin Resource Sharing. More info [here](http://www.nczonline.net/blog/2010/05/25/cross-domain-ajax-with-cross-origin-resource-sharing/)

In order to setup the behavior, you can take a look at [rack-cors](https://github.com/cyu/rack-cors). It's a rack middleware that will set http headers for you in order to be able to make cross domain requests to your doorkeeper protected application (usualy your API).

[Here](https://github.com/gottfrois/doorkeeper-provider-app) is a demo application where rack-cors has been setup.

### Maintainers

- Felipe Elias Philipp ([github.com/felipeelias](https://github.com/felipeelias), [twitter.com/felipeelias](https://twitter.com/felipeelias))
- Piotr Jakubowski ([github.com/piotrj](https://github.com/piotrj), [twitter.com/piotrjakubowski](https://twitter.com/piotrjakubowski))

### Contributors

Thanks to all our [awesome contributors](https://github.com/applicake/doorkeeper/contributors)!

### License

MIT License. Copyright 2011 Applicake. [http://applicake.com](http://applicake.com)<|MERGE_RESOLUTION|>--- conflicted
+++ resolved
@@ -24,11 +24,8 @@
 
 - ActiveRecord
 - Mongoid 2 (only for doorkeeper v0.5+)
-<<<<<<< HEAD
 - Mongoid 3 (only for doorkeeper v0.6+)
-=======
-- MongoMapper git HEAD (only for doorkeeper v0.5+)
->>>>>>> 78d8a07b
+- MongoMapper (only for doorkeeper v0.6+)
 
 ## Installation
 
